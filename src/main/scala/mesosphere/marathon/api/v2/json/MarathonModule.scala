package mesosphere.marathon.api.v2.json

import com.fasterxml.jackson.databind._
import mesosphere.marathon.Protos.{ MarathonTask, Constraint }
import mesosphere.marathon.state.{ UpgradeStrategy, PathId, Timestamp }
import mesosphere.marathon.health.HealthCheck
import com.fasterxml.jackson.core._
import com.fasterxml.jackson.databind.Module.SetupContext
import com.fasterxml.jackson.databind.ser.Serializers
import com.fasterxml.jackson.databind.deser.Deserializers
import scala.concurrent.duration.FiniteDuration
import java.util.concurrent.TimeUnit.SECONDS
import mesosphere.marathon.{ EmptyContainerInfo, ContainerInfo }
import scala.collection.JavaConverters._
import mesosphere.marathon.api.v2._
import java.lang.{ Integer => JInt, Double => JDouble }
import mesosphere.marathon.api.validation.FieldConstraints._
import com.fasterxml.jackson.annotation.JsonIgnoreProperties
import PathId._

class MarathonModule extends Module {
  import MarathonModule._

  private val constraintClass = classOf[Constraint]
  private val marathonTaskClass = classOf[MarathonTask]
  private val enrichedTaskClass = classOf[EnrichedTask]
  private val timestampClass = classOf[Timestamp]
  private val finiteDurationClass = classOf[FiniteDuration]
  private val containerInfoClass = classOf[ContainerInfo]
  private val appUpdateClass = classOf[AppUpdate]
  private val groupIdClass = classOf[PathId]

  def getModuleName: String = "MarathonModule"

  def version(): Version = new Version(0, 0, 1, null, null, null)

  def setupModule(context: SetupContext) {
    context.addSerializers(new Serializers.Base {
      override def findSerializer(config: SerializationConfig, javaType: JavaType,
                                  beanDesc: BeanDescription): JsonSerializer[_] = {

        def matches(clazz: Class[_]): Boolean = clazz isAssignableFrom javaType.getRawClass

        if (matches(constraintClass)) ConstraintSerializer
        else if (matches(marathonTaskClass)) MarathonTaskSerializer
        else if (matches(enrichedTaskClass)) EnrichedTaskSerializer
        else if (matches(timestampClass)) TimestampSerializer
        else if (matches(finiteDurationClass)) FiniteDurationSerializer
        else if (matches(containerInfoClass)) ContainerInfoSerializer
        else if (matches(groupIdClass)) PathIdSerializer
        else null
      }
    })

    context.addDeserializers(new Deserializers.Base {
      override def findBeanDeserializer(javaType: JavaType, config: DeserializationConfig,
                                        beanDesc: BeanDescription): JsonDeserializer[_] = {

        def matches(clazz: Class[_]): Boolean = clazz isAssignableFrom javaType.getRawClass

        if (matches(constraintClass)) ConstraintDeserializer
        else if (matches(marathonTaskClass)) MarathonTaskDeserializer
        else if (matches(timestampClass)) TimestampDeserializer
        else if (matches(finiteDurationClass)) FiniteDurationDeserializer
        else if (matches(containerInfoClass)) ContainerInfoDeserializer
        else if (matches(appUpdateClass)) AppUpdateDeserializer
        else if (matches(groupIdClass)) PathIdDeserializer
        else null
      }
    })
  }

  object ConstraintSerializer extends JsonSerializer[Constraint] {
    def serialize(constraint: Constraint, jgen: JsonGenerator, provider: SerializerProvider) {
      jgen.writeStartArray()
      jgen.writeString(constraint.getField)
      jgen.writeString(constraint.getOperator.toString)
      if (constraint.hasValue) {
        jgen.writeString(constraint.getValue)
      }
      jgen.writeEndArray()
    }
  }

  object ConstraintDeserializer extends JsonDeserializer[Constraint] {
    def deserialize(json: JsonParser, context: DeserializationContext): Constraint = {
      val builder = Constraint.newBuilder
      json.nextToken() // skip [
      builder.setField(json.getText)
      json.nextToken()
      builder.setOperator(Constraint.Operator.valueOf(json.getText.toUpperCase))
      json.nextToken()
      if (json.getCurrentToken == JsonToken.VALUE_STRING) {
        builder.setValue(json.getText)
        json.nextToken()
      }
      builder.build
    }
  }

  object TimestampSerializer extends JsonSerializer[Timestamp] {
    def serialize(ts: Timestamp, jgen: JsonGenerator, provider: SerializerProvider) {
      jgen.writeString(ts.toString)
    }
  }

  object TimestampDeserializer extends JsonDeserializer[Timestamp] {
    def deserialize(json: JsonParser, context: DeserializationContext): Timestamp =
      Timestamp(json.getText)
  }

  // Note: loses sub-second resolution
  object FiniteDurationSerializer extends JsonSerializer[FiniteDuration] {
    def serialize(fd: FiniteDuration, jgen: JsonGenerator, provider: SerializerProvider) {
      jgen.writeNumber(fd.toSeconds)
    }
  }

  // Note: loses sub-second resolution
  object FiniteDurationDeserializer extends JsonDeserializer[FiniteDuration] {
    def deserialize(json: JsonParser, context: DeserializationContext): FiniteDuration =
      FiniteDuration(json.getLongValue, SECONDS)
  }

  object MarathonTaskSerializer extends JsonSerializer[MarathonTask] {
    def serialize(task: MarathonTask, jgen: JsonGenerator, provider: SerializerProvider) {
      jgen.writeStartObject()
      writeFieldValues(task, jgen, provider)
      jgen.writeEndObject()
    }

    def writeFieldValues(task: MarathonTask, jgen: JsonGenerator, provider: SerializerProvider) {
      val startedAt = task.getStartedAt
      val stagedAt = task.getStagedAt
      jgen.writeObjectField("id", task.getId)
      jgen.writeObjectField("host", task.getHost)
      jgen.writeObjectField("ports", task.getPortsList)
      jgen.writeObjectField("startedAt", if (startedAt == 0) null else Timestamp(startedAt))
      jgen.writeObjectField("stagedAt", if (stagedAt == 0) null else Timestamp(stagedAt))
      jgen.writeObjectField("version", task.getVersion)
    }
  }

  // TODO: handle fields!
  // Currently there is no support for handling updates to task instances (CD)
  object MarathonTaskDeserializer extends JsonDeserializer[MarathonTask] {
    def deserialize(json: JsonParser, context: DeserializationContext): MarathonTask = {
      MarathonTask.newBuilder.build
    }
  }

  object EnrichedTaskSerializer extends JsonSerializer[EnrichedTask] {
    def serialize(enriched: EnrichedTask, jgen: JsonGenerator, provider: SerializerProvider) {
      jgen.writeStartObject()
      jgen.writeObjectField("appId", enriched.appId)
      MarathonTaskSerializer.writeFieldValues(enriched.task, jgen, provider)
      if (enriched.healthCheckResults.nonEmpty) {
        jgen.writeObjectField("healthCheckResults", enriched.healthCheckResults)
      }
      jgen.writeEndObject()
    }
  }

  object PathIdSerializer extends JsonSerializer[PathId] {
    def serialize(id: PathId, jgen: JsonGenerator, provider: SerializerProvider) {
      jgen.writeString(id.toString)
    }
  }

  object ContainerInfoSerializer extends JsonSerializer[ContainerInfo] {
    def serialize(container: ContainerInfo, jgen: JsonGenerator, provider: SerializerProvider) {
      jgen.writeStartObject()

      container match {
        case EmptyContainerInfo => // nothing to do here
        case _ =>
          jgen.writeStringField("image", container.image)
          jgen.writeObjectField("options", container.options)
      }

      jgen.writeEndObject()
    }
  }

  object ContainerInfoDeserializer extends JsonDeserializer[ContainerInfo] {
    def deserialize(json: JsonParser, context: DeserializationContext): ContainerInfo = {
      val oc = json.getCodec
      val tree: JsonNode = oc.readTree(json)

      if (tree.has("image")) {
        ContainerInfo(
          image = tree.get("image").asText(),
          options =
            if (tree.has("options")) tree.get("options").elements().asScala.map(_.asText()).toList
            else Nil
        )
      }
      else {
        EmptyContainerInfo
      }
    }
  }

  object AppUpdateDeserializer extends JsonDeserializer[AppUpdate] {
    override def deserialize(json: JsonParser, context: DeserializationContext): AppUpdate = {
      val oc = json.getCodec
      val tree: JsonNode = oc.readTree(json)

      val containerInfo = if (tree.has("container")) {
        val container = tree.get("container")

        if (container.isNull) {
          Some(EmptyContainerInfo)
        }
        else {
          Option(ContainerInfoDeserializer.deserialize(container.traverse(oc), context))
        }
      }
      else {
        None
      }

      val appUpdate = tree.traverse(oc).readValueAs(classOf[AppUpdateBuilder])

      appUpdate.copy(container = containerInfo).build
    }
  }

  object PathIdDeserializer extends JsonDeserializer[PathId] {
    def deserialize(json: JsonParser, context: DeserializationContext): PathId = {
      val tree: JsonNode = json.getCodec.readTree(json)
      tree.textValue().toPath
    }
  }
}

object MarathonModule {
  // TODO: make @JsonDeserialize work on the 'container' field
  // of the 'AppUpdate' class and remove this workaround.
  @JsonIgnoreProperties(ignoreUnknown = true)
  case class AppUpdateBuilder(

      id: Option[PathId] = None, //needed for updates inside a group

      cmd: Option[String] = None,

<<<<<<< HEAD
      env: Option[Map[String, String]] = None,
=======
      user: Option[String] = None,
>>>>>>> b886a05d

      instances: Option[JInt] = None,

      cpus: Option[JDouble] = None,

      mem: Option[JDouble] = None,

      uris: Option[Seq[String]] = None,

      @FieldPortsArray ports: Option[Seq[JInt]] = None,

<<<<<<< HEAD
      taskRateLimit: Option[JDouble] = None,
=======
      @FieldJsonProperty("backoffSeconds") backoff: Option[FiniteDuration] = None,

      backoffFactor: Option[JDouble] = None,
>>>>>>> b886a05d

      constraints: Option[Set[Constraint]] = None,

      executor: Option[String] = None,

      container: Option[ContainerInfo] = None,

      healthChecks: Option[Set[HealthCheck]] = None,

      dependencies: Option[Set[PathId]] = None,

      upgradeStrategy: Option[UpgradeStrategy] = None,

      version: Option[Timestamp] = None) {
    def build = AppUpdate(
<<<<<<< HEAD
      id, cmd, env, instances, cpus, mem, uris, ports, taskRateLimit, constraints,
      executor, container, healthChecks, dependencies, upgradeStrategy, version
=======
      cmd, user, instances, cpus, mem, uris, ports, backoff, backoffFactor,
      constraints, executor, container, healthChecks, version
>>>>>>> b886a05d
    )
  }
}<|MERGE_RESOLUTION|>--- conflicted
+++ resolved
@@ -244,11 +244,9 @@
 
       cmd: Option[String] = None,
 
-<<<<<<< HEAD
+      user: Option[String] = None,
+
       env: Option[Map[String, String]] = None,
-=======
-      user: Option[String] = None,
->>>>>>> b886a05d
 
       instances: Option[JInt] = None,
 
@@ -256,17 +254,15 @@
 
       mem: Option[JDouble] = None,
 
+      disk: Option[JDouble] = None,
+
       uris: Option[Seq[String]] = None,
 
       @FieldPortsArray ports: Option[Seq[JInt]] = None,
 
-<<<<<<< HEAD
-      taskRateLimit: Option[JDouble] = None,
-=======
-      @FieldJsonProperty("backoffSeconds") backoff: Option[FiniteDuration] = None,
-
-      backoffFactor: Option[JDouble] = None,
->>>>>>> b886a05d
+      @FieldJsonProperty("backoffSeconds") backOff: Option[FiniteDuration] = None,
+
+      backOffFactor: Option[JDouble] = None,
 
       constraints: Option[Set[Constraint]] = None,
 
@@ -282,13 +278,8 @@
 
       version: Option[Timestamp] = None) {
     def build = AppUpdate(
-<<<<<<< HEAD
-      id, cmd, env, instances, cpus, mem, uris, ports, taskRateLimit, constraints,
-      executor, container, healthChecks, dependencies, upgradeStrategy, version
-=======
-      cmd, user, instances, cpus, mem, uris, ports, backoff, backoffFactor,
-      constraints, executor, container, healthChecks, version
->>>>>>> b886a05d
+      id, cmd, user, env, instances, cpus, mem, disk, uris, ports, backOff, backOffFactor,
+      constraints, executor, container, healthChecks, dependencies, upgradeStrategy, version
     )
   }
 }